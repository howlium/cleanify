--- conflicted
+++ resolved
@@ -21,12 +21,9 @@
 parser = argparse.ArgumentParser()
 parser.add_argument('-e', '--epochs', type=int, default=40,
             help='number of epochs to train the model for')
-<<<<<<< HEAD
 parser.add_argument("-a", "--autoencoder", action="store_true",
             help="Use an autoencoder NN instead of a vanilla CNN")
-=======
 # vars returns a _dict_ that is an attribute of the object created by parse_args()
->>>>>>> c5850f97
 args = vars(parser.parse_args())
 
 
@@ -34,13 +31,9 @@
 # Save a tensor into an image file with PyTorch
 # Gets called in validate()
 def save_decoded_image(img, name):
-<<<<<<< HEAD
-    img = img.view(img.size(0), 3, 64, 64)
-=======
     # view() returns a new tensor with the same data but different shape
     # size(0) returns the first dimension of the tensor img
-    img = img.view(img.size(0), 3, 224, 224)
->>>>>>> c5850f97
+    img = img.view(img.size(0), 3, 64, 64)
     save_image(img, name)
 
 
@@ -137,7 +130,6 @@
     def __init__(self):
         super(CleanerCNN, self).__init__()
 
-<<<<<<< HEAD
         if args["autoencoder"]:
             # encoder
             self.enc1 = nn.Linear(in_features=1024, out_features=256)
@@ -152,39 +144,32 @@
             self.dec4 = nn.Linear(in_features=128, out_features=256)
             self.dec5 = nn.Linear(in_features=256, out_features=1024)
         else:
-            self.conv1 = nn.Conv2d(3,  64, kernel_size = 5, padding="same")
-            self.conv2 = nn.Conv2d(64, 32, kernel_size = (8,1), padding="same")
-            self.conv3 = nn.Conv2d(32, 16, kernel_size = (1,8), padding="same")
-            self.conv4 = nn.Conv2d(16,  3, kernel_size = 5, padding="same")
-=======
-        # NB: torch.nn.Conv2d is different than torch.nn.functional.Conv2d
-        # Parameters entered are in_channels=3, one for each: RGB,
-        # out_channels=64,
-        # the kernel is 9x9,
-        # padding is 2 for both height and width.
-        # So the filter for this convolution is a tensor shaped 9 x 9 x 3 x 64
-        # In other words, 64 filters get applied to each of points in the 9x9 kernel,
-        # over all 3 layers.
-        # By convention, padding would be (k - 1)/2, so 
-        # for k=9, padding=4
-        # for k=1, padding=0
-        # for k=5, padding=2
-        # One output is produced per filter. 
-        # The pixel value is multiplied by the filter's kernel's pixel value, then added
-        # across the kernel, and added across the filters to produce a single value
-        # for each pixel of the original (single layer) image for each channel layer.
-        # Other parameter for Conv2d() are stride, padding_mode, dilation, groups, and bias.
-        # It looks like conv2 is a bottleneck module?
-        self.conv1 = nn.Conv2d(3,  64, kernel_size=9, padding=4, bias=True)
-        self.conv2 = nn.Conv2d(64, 32, kernel_size=1, padding=0, bias=True)
-        self.conv3 = nn.Conv2d(32,  3, kernel_size=5, padding=2)
-        # self.conv3 = nn.Conv2d(32, 16, kernel_size=1, padding=0, bias=True)
-        # self.conv4 = nn.Conv2d(16,  3, kernel_size=5, padding=2)
->>>>>>> c5850f97
+            # NB: torch.nn.Conv2d is different than torch.nn.functional.Conv2d
+            # Parameters entered are in_channels=3, one for each: RGB,
+            # out_channels=64,
+            # the kernel is 9x9,
+            # padding is 2 for both height and width.
+            # So the filter for this convolution is a tensor shaped 9 x 9 x 3 x 64
+            # In other words, 64 filters get applied to each of points in the 9x9 kernel,
+            # over all 3 layers.
+            # By convention, padding would be (k - 1)/2, so
+            # for k=9, padding=4
+            # for k=1, padding=0
+            # for k=5, padding=2
+            # One output is produced per filter.
+            # The pixel value is multiplied by the filter's kernel's pixel value, then added
+            # across the kernel, and added across the filters to produce a single value
+            # for each pixel of the original (single layer) image for each channel layer.
+            # Other parameter for Conv2d() are stride, padding_mode, dilation, groups, and bias.
+            # It looks like conv2 is a bottleneck module?
+            self.conv1 = nn.Conv2d(3,  64, kernel_size=9, padding=4, bias=True)
+            self.conv2 = nn.Conv2d(64, 32, kernel_size=1, padding=0, bias=True)
+            self.conv3 = nn.Conv2d(32,  3, kernel_size=5, padding=2)
+            # self.conv3 = nn.Conv2d(32, 16, kernel_size=1, padding=0, bias=True)
+            # self.conv4 = nn.Conv2d(16,  3, kernel_size=5, padding=2)
 
     # overrides Module class's forward()
     def forward(self, x):
-<<<<<<< HEAD
         if args["autoencoder"]:
             x = F.relu(self.enc1(x))
             x = F.relu(self.enc2(x))
@@ -200,15 +185,9 @@
         else:
             x = F.leaky_relu(self.conv1(x))
             x = F.leaky_relu(self.conv2(x))
-            x = F.leaky_relu(self.conv3(x))
-            x = self.conv4(x)
-=======
-        x = F.leaky_relu(self.conv1(x))
-        x = F.leaky_relu(self.conv2(x))
-        x = self.conv3(x)
-        # x = F.leaky_relu(self.conv3(x))
-        # x = self.conv4(x)
->>>>>>> c5850f97
+            x = self.conv3(x)
+            # x = F.leaky_relu(self.conv3(x))
+            # x = self.conv4(x)
 
         return x
 
